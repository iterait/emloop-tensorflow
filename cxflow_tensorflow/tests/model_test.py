--- conflicted
+++ resolved
@@ -362,7 +362,6 @@
         after_value = restored_model.graph.get_tensor_by_name('var:0').eval(session=restored_model.session)
         self.assertTrue(np.allclose([0]*10, after_value))
 
-<<<<<<< HEAD
     def test_model_monitoring(self):
         """Test the model monitoring works properly."""
         dataset = SimpleDataset()
@@ -384,7 +383,7 @@
         with self.assertRaises(ValueError):
             TrainableModel(dataset=dataset, log_dir=self.tmpdir, inputs=['input', 'target'], optimizer=_OPTIMIZER,
                           outputs=['output', 'loss', BaseModel.SIGNAL_VAR_NAME], monitor='output')
-=======
+
     def test_regularization(self):
         """Test if tensors in REGULARIZATION_LOSSES collections are properly utilized for training."""
         regularized_model = RegularizedModel(dataset=None, log_dir='', **_IO, optimizer=_OPTIMIZER)
@@ -397,7 +396,6 @@
                                               outputs=['loss', 'output'], optimizer=_OPTIMIZER)
         good_batch = {'input': [[1]*10], 'target': [[0]*10], 'ratio': [1.0]}
         regularized_model2.run(good_batch, train=True)
->>>>>>> 7d0020c3
 
 
 class TFBaseModelSaverTest(CXTestCaseWithDir):
